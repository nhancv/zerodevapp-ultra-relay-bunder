import { GasPriceParameters, gasStationResult } from "@alto/types"
import { PublicClient, hexToBigInt, parseGwei } from "viem"
import * as chains from "viem/chains"
import { Logger } from "."

enum ChainId {
    Goerli = 5,
    Polygon = 137,
    Mumbai = 80001,
    LineaTestnet = 59140,
    Linea = 59144
}

function getGasStationUrl(chainId: ChainId.Polygon | ChainId.Mumbai): string {
    switch (chainId) {
        case ChainId.Polygon:
            return "https://gasstation.polygon.technology/v2"
        case ChainId.Mumbai:
            return "https://gasstation-testnet.polygon.technology/v2"
    }
}

const MIN_POLYGON_GAS_PRICE = parseGwei("31")
const MIN_MUMBAI_GAS_PRICE = parseGwei("1")

/**
 * @internal
 */
function getDefaultGasFee(chainId: ChainId.Polygon | ChainId.Mumbai): bigint {
    switch (chainId) {
        case ChainId.Polygon:
            return MIN_POLYGON_GAS_PRICE
        case ChainId.Mumbai:
            return MIN_MUMBAI_GAS_PRICE
        default: {
            return 0n
        }
    }
}

export async function getPolygonGasPriceParameters(
    chainId: ChainId.Polygon | ChainId.Mumbai,
    logger: Logger
): Promise<GasPriceParameters | null> {
    const gasStationUrl = getGasStationUrl(chainId)
    try {
        const data = await (await fetch(gasStationUrl)).json()
        // take the standard speed here, SDK options will define the extra tip
        const parsedData = gasStationResult.parse(data)

        return parsedData.fast
    } catch (e) {
        logger.error({ error: e }, "failed to get gas price from gas station, using default")
        return null
    }
}

const getBumpAmount = (chainId: number) => {
    if (chainId === chains.celo.id) {
        return 150n
    }

    if (
        chainId === chains.arbitrum.id ||
        chainId === chains.scroll.id ||
        chainId === chains.scrollSepolia.id ||
        chainId === chains.arbitrumGoerli.id ||
        chainId === chains.mainnet.id ||
        chainId === chains.mantle.id ||
        chainId === 22222 ||
        chainId === chains.sepolia.id ||
        chainId === chains.base.id ||
        chainId === chains.dfk.id ||
        chainId === chains.celoAlfajores.id ||
        chainId === chains.celo.id ||
        chainId === chains.avalanche.id
    ) {
        return 111n
    }

    return 100n
}

const bumpTheGasPrice = (chainId: number, gasPriceParameters: GasPriceParameters): GasPriceParameters => {
    const bumpAmount = getBumpAmount(chainId)

    return {
        maxFeePerGas: (gasPriceParameters.maxFeePerGas * bumpAmount) / 100n,
        maxPriorityFeePerGas: (gasPriceParameters.maxPriorityFeePerGas * bumpAmount) / 100n
    }
}

const estimateMaxPriorityFeePerGas = async (publicClient: PublicClient) => {
    try {
        const maxPriorityFeePerGasHex = await publicClient.request({
            method: "eth_maxPriorityFeePerGas"
        })
        return hexToBigInt(maxPriorityFeePerGasHex)
    } catch {
        return null
    }
}

const getFallBackMaxPriorityFeePerGas = async (publicClient: PublicClient, gasPrice: bigint) => {
    const feeHistory = await publicClient.getFeeHistory({
        blockCount: 10,
        rewardPercentiles: [20],
        blockTag: "latest"
    })

    if (feeHistory.reward === undefined) {
        return gasPrice
    }

    const feeAverage = feeHistory.reward.reduce((acc, cur) => cur[0] + acc, 0n) / 10n
    return feeAverage < gasPrice ? feeAverage : gasPrice
}

const getGasPriceFromRpc = async (publicClient: PublicClient) => {
    try {
        return publicClient.getGasPrice()
    } catch {
        return null
    }
}

export async function getGasPrice(
    chainId: number,
    publicClient: PublicClient,
    logger: Logger
): Promise<GasPriceParameters> {
    if (chainId === ChainId.Polygon || chainId === ChainId.Mumbai) {
        const polygonEstimate = await getPolygonGasPriceParameters(chainId, logger)
        if (polygonEstimate) {
            return polygonEstimate
        }
    }

<<<<<<< HEAD
    let [gasPrice, maxPriorityFeePerGas]: [bigint | null, bigint | null] = await Promise.all([
        getGasPriceFromRpc(publicClient),
        estimateMaxPriorityFeePerGas(publicClient)
    ])

    if (maxPriorityFeePerGas === null) {
        maxPriorityFeePerGas = await getFallBackMaxPriorityFeePerGas(publicClient, gasPrice ?? 0n)
=======
    if (chainId === chains.lineaTestnet.id) {
        gasPrice = (gasPrice > parseGwei("20")) ? gasPrice : parseGwei("20");
    }

    return {
        maxFeePerGas: gasPrice,
        maxPriorityFeePerGas
>>>>>>> 76358653
    }

    if (gasPrice === null) {
        const block = await publicClient.getBlock({
            blockTag: "latest"
        })
        gasPrice = maxPriorityFeePerGas + (block.baseFeePerGas ?? 0n)
    }

    const defaultGasFee = getDefaultGasFee(chainId)

    maxPriorityFeePerGas = maxPriorityFeePerGas > gasPrice ? gasPrice : maxPriorityFeePerGas

    return bumpTheGasPrice(chainId, {
        maxFeePerGas: gasPrice,
        maxPriorityFeePerGas: maxPriorityFeePerGas > defaultGasFee ? maxPriorityFeePerGas : defaultGasFee
    })
}<|MERGE_RESOLUTION|>--- conflicted
+++ resolved
@@ -50,7 +50,10 @@
 
         return parsedData.fast
     } catch (e) {
-        logger.error({ error: e }, "failed to get gas price from gas station, using default")
+        logger.error(
+            { error: e },
+            "failed to get gas price from gas station, using default"
+        )
         return null
     }
 }
@@ -81,12 +84,16 @@
     return 100n
 }
 
-const bumpTheGasPrice = (chainId: number, gasPriceParameters: GasPriceParameters): GasPriceParameters => {
+const bumpTheGasPrice = (
+    chainId: number,
+    gasPriceParameters: GasPriceParameters
+): GasPriceParameters => {
     const bumpAmount = getBumpAmount(chainId)
 
     return {
         maxFeePerGas: (gasPriceParameters.maxFeePerGas * bumpAmount) / 100n,
-        maxPriorityFeePerGas: (gasPriceParameters.maxPriorityFeePerGas * bumpAmount) / 100n
+        maxPriorityFeePerGas:
+            (gasPriceParameters.maxPriorityFeePerGas * bumpAmount) / 100n
     }
 }
 
@@ -101,7 +108,10 @@
     }
 }
 
-const getFallBackMaxPriorityFeePerGas = async (publicClient: PublicClient, gasPrice: bigint) => {
+const getFallBackMaxPriorityFeePerGas = async (
+    publicClient: PublicClient,
+    gasPrice: bigint
+) => {
     const feeHistory = await publicClient.getFeeHistory({
         blockCount: 10,
         rewardPercentiles: [20],
@@ -112,11 +122,12 @@
         return gasPrice
     }
 
-    const feeAverage = feeHistory.reward.reduce((acc, cur) => cur[0] + acc, 0n) / 10n
+    const feeAverage =
+        feeHistory.reward.reduce((acc, cur) => cur[0] + acc, 0n) / 10n
     return feeAverage < gasPrice ? feeAverage : gasPrice
 }
 
-const getGasPriceFromRpc = async (publicClient: PublicClient) => {
+const getGasPriceFromRpc = (publicClient: PublicClient) => {
     try {
         return publicClient.getGasPrice()
     } catch {
@@ -130,29 +141,26 @@
     logger: Logger
 ): Promise<GasPriceParameters> {
     if (chainId === ChainId.Polygon || chainId === ChainId.Mumbai) {
-        const polygonEstimate = await getPolygonGasPriceParameters(chainId, logger)
+        const polygonEstimate = await getPolygonGasPriceParameters(
+            chainId,
+            logger
+        )
         if (polygonEstimate) {
             return polygonEstimate
         }
     }
 
-<<<<<<< HEAD
-    let [gasPrice, maxPriorityFeePerGas]: [bigint | null, bigint | null] = await Promise.all([
-        getGasPriceFromRpc(publicClient),
-        estimateMaxPriorityFeePerGas(publicClient)
-    ])
+    let [gasPrice, maxPriorityFeePerGas]: [bigint | null, bigint | null] =
+        await Promise.all([
+            getGasPriceFromRpc(publicClient),
+            estimateMaxPriorityFeePerGas(publicClient)
+        ])
 
     if (maxPriorityFeePerGas === null) {
-        maxPriorityFeePerGas = await getFallBackMaxPriorityFeePerGas(publicClient, gasPrice ?? 0n)
-=======
-    if (chainId === chains.lineaTestnet.id) {
-        gasPrice = (gasPrice > parseGwei("20")) ? gasPrice : parseGwei("20");
-    }
-
-    return {
-        maxFeePerGas: gasPrice,
-        maxPriorityFeePerGas
->>>>>>> 76358653
+        maxPriorityFeePerGas = await getFallBackMaxPriorityFeePerGas(
+            publicClient,
+            gasPrice ?? 0n
+        )
     }
 
     if (gasPrice === null) {
@@ -164,10 +172,14 @@
 
     const defaultGasFee = getDefaultGasFee(chainId)
 
-    maxPriorityFeePerGas = maxPriorityFeePerGas > gasPrice ? gasPrice : maxPriorityFeePerGas
+    maxPriorityFeePerGas =
+        maxPriorityFeePerGas > gasPrice ? gasPrice : maxPriorityFeePerGas
 
     return bumpTheGasPrice(chainId, {
         maxFeePerGas: gasPrice,
-        maxPriorityFeePerGas: maxPriorityFeePerGas > defaultGasFee ? maxPriorityFeePerGas : defaultGasFee
+        maxPriorityFeePerGas:
+            maxPriorityFeePerGas > defaultGasFee
+                ? maxPriorityFeePerGas
+                : defaultGasFee
     })
 }
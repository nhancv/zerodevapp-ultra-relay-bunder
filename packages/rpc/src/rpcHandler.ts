--- conflicted
+++ resolved
@@ -1,8 +1,4 @@
-<<<<<<< HEAD
-import type { ExecutorManager } from "@alto/executor"
-=======
 import { IExecutor, ExecutorManager } from "@alto/executor"
->>>>>>> 8c67a27c
 import { IReputationManager, Mempool, Monitor } from "@alto/mempool"
 import {
     Address,
@@ -113,11 +109,8 @@
     environment: Environment
     executorManager: ExecutorManager
     reputationManager: IReputationManager
-<<<<<<< HEAD
+    compressionHandler: CompressionHandler | null
     kintoEntryPointVersion: boolean
-=======
-    compressionHandler: CompressionHandler | null
->>>>>>> 8c67a27c
 
     constructor(
         entryPoint: Address,
@@ -136,11 +129,8 @@
         logger: Logger,
         metrics: Metrics,
         environment: Environment,
-<<<<<<< HEAD
+        compressionHandler: CompressionHandler | null,
         kintoEntryPointVersion = false
-=======
-        compressionHandler: CompressionHandler | null
->>>>>>> 8c67a27c
     ) {
         this.entryPoint = entryPoint
         this.publicClient = publicClient
@@ -159,11 +149,8 @@
         this.chainId = publicClient.chain.id
         this.executorManager = executorManager
         this.reputationManager = reputationManager
-<<<<<<< HEAD
+        this.compressionHandler = compressionHandler
         this.kintoEntryPointVersion = kintoEntryPointVersion
-=======
-        this.compressionHandler = compressionHandler
->>>>>>> 8c67a27c
     }
 
     async handleMethod(request: BundlerRequest): Promise<BundlerResponse> {
@@ -447,133 +434,7 @@
         userOperation: UserOperation,
         entryPoint: Address
     ): Promise<SendUserOperationResponseResult> {
-<<<<<<< HEAD
-        if (this.entryPoint !== entryPoint) {
-            throw new RpcError(
-                `EntryPoint ${entryPoint} not supported, supported EntryPoints: ${this.entryPoint}`
-            )
-        }
-
-        if (
-            this.chainId === chains.celoAlfajores.id ||
-            this.chainId === chains.celo.id
-        ) {
-            if (
-                userOperation.maxFeePerGas !==
-                userOperation.maxPriorityFeePerGas
-            ) {
-                throw new RpcError(
-                    "maxPriorityFeePerGas must equal maxFeePerGas on Celo chains"
-                )
-            }
-        }
-
-        if (this.minimumGasPricePercent !== 0) {
-            const gasPrice = await getGasPrice(
-                this.chainId,
-                this.publicClient,
-                this.logger
-            )
-            const minMaxFeePerGas =
-                (gasPrice.maxFeePerGas * BigInt(this.minimumGasPricePercent)) /
-                100n
-            if (userOperation.maxFeePerGas < minMaxFeePerGas) {
-                throw new RpcError(
-                    `maxFeePerGas must be at least ${minMaxFeePerGas} (current maxFeePerGas: ${gasPrice.maxFeePerGas}) - use pimlico_getUserOperationGasPrice to get the current gas price`
-                )
-            }
-
-            if (userOperation.maxPriorityFeePerGas < minMaxFeePerGas) {
-                throw new RpcError(
-                    `maxPriorityFeePerGas must be at least ${minMaxFeePerGas} (current maxPriorityFeePerGas: ${gasPrice.maxPriorityFeePerGas}) - use pimlico_getUserOperationGasPrice to get the current gas price`
-                )
-            }
-        }
-
-        if (userOperation.verificationGasLimit < 10000n) {
-            throw new RpcError("verificationGasLimit must be at least 10000")
-        }
-
-        this.logger.trace({ userOperation, entryPoint }, "beginning validation")
-        this.metrics.userOperationsReceived.inc()
-
-        if (
-            userOperation.preVerificationGas === 0n ||
-            userOperation.verificationGasLimit === 0n ||
-            userOperation.callGasLimit === 0n
-        ) {
-            throw new RpcError(
-                "user operation gas limits must be larger than 0"
-            )
-        }
-
-        const entryPointContract = getContract({
-            address: this.entryPoint,
-            abi: EntryPointAbi,
-            publicClient: this.publicClient
-        })
-
-        const [nonceKey, userOperationNonceValue] = getNonceKeyAndValue(
-            userOperation.nonce
-        )
-
-        const getNonceResult = await entryPointContract.read.getNonce(
-            [userOperation.sender, nonceKey],
-            {
-                blockTag: "latest"
-            }
-        )
-
-        const [_, currentNonceValue] = getNonceKeyAndValue(getNonceResult)
-
-        if (userOperationNonceValue < currentNonceValue) {
-            throw new RpcError(
-                "UserOperation reverted during simulation with reason: AA25 invalid account nonce",
-                ValidationErrors.SimulateValidation
-            )
-        }
-        if (userOperationNonceValue > currentNonceValue + 10n) {
-            throw new RpcError(
-                "UserOperation reverted during simulation with reason: AA25 invalid account nonce",
-                ValidationErrors.SimulateValidation
-            )
-        }
-        if (userOperationNonceValue === currentNonceValue) {
-            if (this.kintoEntryPointVersion) {
-                const success = this.mempool.add(userOperation)
-                if (!success) {
-                    throw new RpcError(
-                        "UserOperation reverted during simulation with reason: AA25 invalid account nonce",
-                        ValidationErrors.SimulateValidation
-                    )
-                }
-            } else {
-                const validationResult =
-                    await this.validator.validateUserOperation(userOperation)
-                await this.reputationManager.checkReputation(
-                    userOperation,
-                    validationResult
-                )
-                await this.mempool.checkEntityMultipleRoleViolation(
-                    userOperation
-                )
-                const success = this.mempool.add(
-                    userOperation,
-                    validationResult?.referencedContracts
-                )
-                if (!success) {
-                    throw new RpcError(
-                        "UserOperation reverted during simulation with reason: AA25 invalid account nonce",
-                        ValidationErrors.SimulateValidation
-                    )
-                }
-            }
-        } else {
-            this.nonceQueuer.add(userOperation)
-        }
-=======
         await this.addToMempoolIfValid(userOperation, entryPoint)
->>>>>>> 8c67a27c
 
         const hash = getUserOperationHash(
             userOperation,
@@ -1046,22 +907,32 @@
             )
         }
         if (userOperationNonceValue === currentNonceValue) {
-            const validationResult =
-                await this.validator.validateUserOperation(userOperation)
-            await this.reputationManager.checkReputation(
-                userOperation,
-                validationResult
-            )
-            await this.mempool.checkEntityMultipleRoleViolation(userOperation)
-            const success = this.mempool.add(
-                op,
-                validationResult.referencedContracts
-            )
-            if (!success) {
-                throw new RpcError(
-                    "UserOperation reverted during simulation with reason: AA25 invalid account nonce",
-                    ValidationErrors.SimulateValidation
+            if (this.kintoEntryPointVersion) {
+                const success = this.mempool.add(userOperation)
+                if (!success) {
+                    throw new RpcError(
+                        "UserOperation reverted during simulation with reason: AA25 invalid account nonce",
+                        ValidationErrors.SimulateValidation
+                    )
+                }
+            } else {
+                const validationResult =
+                    await this.validator.validateUserOperation(userOperation)
+                await this.reputationManager.checkReputation(
+                    userOperation,
+                    validationResult
                 )
+                await this.mempool.checkEntityMultipleRoleViolation(userOperation)
+                const success = this.mempool.add(
+                    op,
+                    validationResult.referencedContracts
+                )
+                if (!success) {
+                    throw new RpcError(
+                        "UserOperation reverted during simulation with reason: AA25 invalid account nonce",
+                        ValidationErrors.SimulateValidation
+                    )
+                }
             }
         } else {
             this.nonceQueuer.add(userOperation)
